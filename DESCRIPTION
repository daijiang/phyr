--- conflicted
+++ resolved
@@ -51,10 +51,6 @@
     phylolm,
     ggplot2,
     ggridges,
-<<<<<<< HEAD
-    phylolm,
-=======
->>>>>>> 325e7803
     DHARMa,
     rr2
 VignetteBuilder: knitr

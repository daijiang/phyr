Package: phyr
Type: Package
Title: Model Based Phylogenetic Analysis
<<<<<<< HEAD
Version: 1.0.2
=======
Version: 1.0.3
>>>>>>> 0ac3ad04
Authors@R: c(
    person("Anthony", "Ives", , "arives@wisc.edu", role = c("aut")),
    person("Russell", "Dinnage", , "r.dinnage@gmail.com", role = c("aut"), comment = c(ORCID = "0000-0003-0846-2819")),
    person(c("Lucas", "A."), "Nell", , "lucas@lucasnell.com", role = c("aut"), comment = c(ORCID = "0000-0003-3209-0517")),
    person("Matthew", "Helmus", , "mrhelmus@temple.edu", role = c("aut")),
    person("Daijiang", "Li", , "daijianglee@gmail.com", role = c("aut", "cre"), comment = c(ORCID = "0000-0002-0925-3421")))
Description: A collection of functions to do model-based phylogenetic analysis. 
    It includes functions to calculate community phylogenetic diversity,
    to estimate correlations among functional traits while accounting for 
    phylogenetic relationships, and to fit phylogenetic generalized linear
    mixed models. The Bayesian phylogenetic generalized linear mixed models
    are fitted with the 'INLA' package (<http://www.r-inla.org>).
License: GPL-3
Encoding: UTF-8
LazyData: true
Depends:
    R (>= 3.1)
Imports: 
    stats,
    ape,
    Rcpp,
    Matrix,
    methods,
    graphics,
    dplyr,
    lme4,
    nloptr,
    gridExtra,
    mvtnorm,
    latticeExtra
Roxygen: list(markdown = TRUE)
<<<<<<< HEAD
RoxygenNote: 7.0.0
=======
RoxygenNote: 7.0.2
>>>>>>> 0ac3ad04
LinkingTo:
    Rcpp, RcppArmadillo
Suggests: 
    testthat,
    pez,
    tidyr,
    knitr,
    rmarkdown,
    covr,
    picante,
    rbenchmark,
    INLA,
    MCMCglmm,
    logistf,
    phylolm
VignetteBuilder: knitr
URL: https://github.com/daijiang/phyr/
BugReports: https://github.com/daijiang/phyr/issues
Additional_repositories: https://inla.r-inla-download.org/R/stable/<|MERGE_RESOLUTION|>--- conflicted
+++ resolved
@@ -1,11 +1,7 @@
 Package: phyr
 Type: Package
 Title: Model Based Phylogenetic Analysis
-<<<<<<< HEAD
-Version: 1.0.2
-=======
 Version: 1.0.3
->>>>>>> 0ac3ad04
 Authors@R: c(
     person("Anthony", "Ives", , "arives@wisc.edu", role = c("aut")),
     person("Russell", "Dinnage", , "r.dinnage@gmail.com", role = c("aut"), comment = c(ORCID = "0000-0003-0846-2819")),
@@ -37,11 +33,7 @@
     mvtnorm,
     latticeExtra
 Roxygen: list(markdown = TRUE)
-<<<<<<< HEAD
-RoxygenNote: 7.0.0
-=======
 RoxygenNote: 7.0.2
->>>>>>> 0ac3ad04
 LinkingTo:
     Rcpp, RcppArmadillo
 Suggests: 

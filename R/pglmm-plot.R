--- conflicted
+++ resolved
@@ -68,15 +68,9 @@
 #' Plots a representation of the marginal posterior distribution of model parameters. Note this
 #' function requires the packages \code{ggplot2} and \code{ggridges} to be installed.
 #' 
-<<<<<<< HEAD
 #' @param x A communityPGLMM object fit with \code{bayes = TRUE}.
 #' @param n_samp Number of sample from the marginal posterior to take in order to estimate the posterior density.
 #' @param ... Further arguments to pass to or from other methods.
-=======
-#' @param x a communityPGLMM object fit with \code{bayes = TRUE} 
-#' @param n_samp Number of sample from the marginal posterior to take in order to estimate the posterior density.
-#' @param ... Further arguments to pass to or from other methods
->>>>>>> 325e7803
 #'
 #' @return A ggplot object
 #' @export
@@ -95,14 +89,8 @@
     stop('plot_bayes requires the ggridges package but it is unavailable. Use install.packages("ggridges") to install it.')
   }
   
-<<<<<<< HEAD
   random_samps <- lapply(x$inla.model$marginals.hyperpar, 
                          function(x) inla.rmarginal(n_samp, inla.tmarginal(function(x) sqrt(1 / x), x))) %>%
-=======
-  random_samps <- lapply(x$inla.model$marginals.hyperpar, function(x) inla.rmarginal(n_samp, 
-                                                                                     inla.tmarginal(function(x) sqrt(1 / x), 
-                                                                                                    x))) %>%
->>>>>>> 325e7803
     setNames(names(x$random.effects)) %>%
     dplyr::as_tibble() %>%
     tidyr::pivot_longer(cols = dplyr::everything(),
@@ -161,13 +149,12 @@
           strip.text = ggplot2::element_text(size = 16))
   
   p
-  
 }
 
 #' plot_bayes generic
 #'
-#' @param x a communityPGLMM object fit with \code{bayes = TRUE} 
-#' @param ... Further arguments to pass to or from other methods
+#' @param x A communityPGLMM object fit with \code{bayes = TRUE}. 
+#' @param ... Further arguments to pass to or from other methods.
 #'
 #' @return A ggplot object
 #' @export

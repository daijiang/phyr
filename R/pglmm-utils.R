--- conflicted
+++ resolved
@@ -1280,15 +1280,11 @@
 #' @return
 #' @export
 #'
-#' @examples
 simulate.communityPGLMM <- function(x, nsim = 1, seed = NULL, use.u = TRUE, ...) {
   if(!x$bayes) {
     stop("simulate is currently only available for models fit with bayes = TRUE. simulate for ML models is coming soon!")
   }
   
-<<<<<<< HEAD
-  
-=======
   if(!use.u) {
     stop("Sorry, simulate.communityPGLMM currently doesn't support use.u = TRUE, but we are working on it!")
   }
@@ -1312,6 +1308,4 @@
   sim <- do.call(cbind, sim)
   
   sim
->>>>>>> 325e7803
-  
 }
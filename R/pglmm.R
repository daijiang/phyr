--- conflicted
+++ resolved
@@ -486,12 +486,8 @@
                            maxit = 500, tol.pql = 10^-6, maxit.pql = 200, verbose = FALSE, ML.init = TRUE, 
                            marginal.summ = "mean", calc.DIC = FALSE, default.prior = "inla.default", cpp = TRUE,
                            optimizer = c("nelder-mead-nlopt", "bobyqa", "Nelder-Mead", "subplex"), prep.s2.lme4 = FALSE,
-<<<<<<< HEAD
                            add.obs.re = TRUE, prior_alpha = 0.1, prior_mu = 1) {
-=======
-                           add.obs.re = TRUE, prior_alpha = 1, prior_mu = 0.1) {
->>>>>>> 4b6858cd
-  
+
   optimizer = match.arg(optimizer)
   if ((family %nin% c("gaussian", "binomial", "poisson")) & (bayes == FALSE)){
     stop("\nSorry, but only binomial, poisson and gaussian options are available for

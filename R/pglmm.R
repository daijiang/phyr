# doc ----
#' Phylogenetic Generalized Linear Mixed Model for Community Data
#'
#' This function performs Generalized Linear Mixed Models for binary, count, 
#' and continuous data, estimating regression coefficients with
#' approximate standard errors. It is specifically designed for community data
#' in which species occur within multiple sites (locations). 
#' A Bayesian version of PGLMM uses the package \code{INLA}, 
#' which is not available on CRAN yet. If you wish to use this option, 
#' you must first install \code{INLA} from \url{http://www.r-inla.org/} by running
#' \code{install.packages('INLA', repos='https://www.math.ntnu.no/inla/R/stable')} in R.
#'  
#'
#' For Gaussian data, \code{pglmm} analyzes the phylogenetic linear mixed model
#' 
#' \deqn{Y = \beta_0 + \beta_1x + b_0 + b_1x}{Y = beta_0 + beta_1x + b_0 + b_1x}
#' \deqn{b_0 ~ Gaussian(0, \sigma_0^2I_{sp})}{b_0 ~ Gaussian(0, sigma_0^2I_(sp))}
#' \deqn{b_1 ~ Gaussian(0, \sigma_0^2V_{sp})}{b_0 ~ Gaussian(0, sigma_0^2V_(sp))}
#' \deqn{\eta ~ Gaussian(0,\sigma^2)}{e ~ Gaussian(0,sigma^2)}
#' 
#' where \eqn{\beta_0}{beta_0} and \eqn{\beta_1}{beta_1} are fixed
#' effects, and \eqn{V_{sp}}{V_(sp)} is a variance-covariance matrix
#' derived from a phylogeny (typically under the assumption of
#' Brownian motion evolution). Here, the variation in the mean
#' (intercept) for each species is given by the random effect
#' \eqn{b_0}{b_0} that is assumed to be independent among
#' species. Variation in species' responses to predictor variable
#' \eqn{x}{x} is given by a random effect \eqn{b_0}{b_0} that is
#' assumed to depend on the phylogenetic relatedness among species
#' given by \eqn{V_{sp}}{V_(sp)}; if species are closely related,
#' their specific responses to \eqn{x}{x} will be similar. This
#' particular model would be specified as
#' 
#' \code{z <- pglmm(Y ~ X + (1|sp__), data = data, family = "gaussian", cov_ranef = list(sp = phy))}
#' 
#' Or you can prepare the random terms manually (not recommended for simple models but may be necessary for complex models):
#' 
#' \code{re.1 <- list(1, sp = dat$sp, covar = diag(nspp))}
#' 
#' \code{re.2 <- list(dat$X, sp = dat$sp, covar = Vsp)}
#' 
#' \code{z <- pglmm(Y ~ X, data = data, family = "gaussian", random.effects = list(re.1, re.2))}
#' 
#' The covariance matrix covar is standardized to have its determinant
#' equal to 1. This in effect standardizes the interpretation of the
#' scalar \eqn{\sigma^2}{sigma^2}. Although mathematically this is
#' not required, it is a very good idea to standardize the predictor
#' (independent) variables to have mean 0 and variance 1. This will
#' make the function more robust and improve the interpretation of the
#' regression coefficients. For categorical (factor) predictor
#' variables, you will need to construct 0-1 dummy variables, and
#' these should not be standardized (for obvious reasons).
#'
#' For binary generalized linear mixed models (\code{family =
#' 'binomial'}), the function estimates parameters for the model of
#' the form, for example,
#'
#' \deqn{y = \beta_0 + \beta_1x + b_0 + b_1x}{y = beta_0 + beta_1x + b_0 + b_1x}
#' \deqn{Y = logit^{-1}(y)}{Y = logit^(-1)(y)}
#' \deqn{b_0 ~ Gaussian(0, \sigma_0^2I_{sp})}{b_0 ~ Gaussian(0, sigma_0^2I_(sp))}
#' \deqn{b_1 ~ Gaussian(0, \sigma_0^2V_{sp})}{b_0 ~ Gaussian(0, sigma_0^2V_(sp))}
#'
#' where \eqn{\beta_0}{beta_0} and \eqn{\beta_1}{beta_1} are fixed
#' effects, and \eqn{V_{sp}}{V_(sp)} is a variance-covariance matrix
#' derived from a phylogeny (typically under the assumption of
#' Brownian motion evolution).
#' 
#' \code{z <- pglmm(Y ~ X + (1|sp__), data = data, family = "binomial", cov_ranef = list(sp = phy))}
#' 
#' As with the linear mixed model, it is a very good idea to
#' standardize the predictor (independent) variables to have mean 0
#' and variance 1. This will make the function more robust and improve
#' the interpretation of the regression coefficients.
#'  
#' @param formula A two-sided linear formula object describing the
#'   mixed effects of the model. 
#'   
#'   To specify that a random term should have phylogenetic covariance matrix along 
#'   with non-phylogenetic one, add \code{__} (two underscores) at the end of the group variable; 
#'   e.g., \code{+ (1 | sp__)} will construct two random terms, 
#'   one with phylogenetic covariance matrix and another with non-phylogenetic (identity) matrix. 
#'   In contrast, \code{__} in the nested terms (below) will only create a phylogenetic covariance matrix. 
#'   Nested random terms have the general form \code{(1|sp__@site__)} which represents 
#'   phylogenetically related species nested within correlated sites.
#'   This form can be used for bipartite questions. For example, species could be 
#'   phylogenetically related pollinators and sites could be phylogenetically related plants, leading to
#'   the random effect `(1|insects__@plants__)`. If more than one phylogeny is used, remember to add 
#'   all to the argument `cov_ranef = list(insects = insect_phylo, plants = plant_phylo)`. Phylogenetic correlations can
#'   be dropped by removing the \code{__} underscores. Thus, the form \code{(1|sp@site__)} excludes the phylogenetic
#'   correlations among species, while the form \code{(1|sp__@site)} excludes the correlations among sites.
#'   
#'   Note that correlated random terms are not allowed. For example,
#'   \code{(x|g)} will be the same as \code{(0 + x|g)} in the \code{lme4::lmer} syntax. However, 
#'   \code{(x1 + x2|g)} won't work, so instead use  \code{(x1|g) + (x2|g)}.
#' @param data A \code{\link{data.frame}} containing the variables named in formula. 
#' @param family Either "gaussian" for a Linear Mixed Model, or 
#'   "binomial" or "poisson" for Generalized Linear Mixed Models.
#'   "family" should be specified as a character string (i.e., quoted). For binomial and 
#'   Poisson data, we use the canonical logit and log link functions, respectively. 
#'   Binomial data can be either presence/absence, or a two-column array of 'successes' and 'failures'. 
#'   For both binomial  and Poisson data, we add an observation-level 
#'   random term by default via \code{add.obs.re = TRUE}. If \code{bayes = TRUE} there are
#'   two additional families available: "zeroinflated.binomial", and "zeroinflated.poisson",
#'   which add a zero inflation parameter; this parameter gives the probability that the response is
#'   a zero. The rest of the parameters of the model then reflect the "non-zero" part part
#'   of the model. Note that "zeroinflated.binomial" only makes sense for success/failure
#'   response data.
#' @param cov_ranef A named list of covariance matrices of random terms. The names should be the
#'   group variables that are used as random terms with specified covariance matrices 
#'   (without the two underscores, e.g. \code{list(sp = tree1, site = tree2)}). The actual object 
#'   can be either a phylogeny with class "phylo" or a prepared covariance matrix. If it is a phylogeny,
#'   `pglmm` will prune it and then convert it to a covariance matrix assuming Brownian motion evolution.
#'   `pglmm` will also standardize all covariance matrices to have determinant of one. Group variables
#'   will be converted to factors and all covariance matrices will be rearranged so that rows and
#'   columns are in the same order as the levels of their corresponding group variables.
#' @param random.effects Optional pre-build list of random effects. If \code{NULL} (the default), 
#'   the function \code{\link{prep_dat_pglmm}} will prepare the random effects for you from the information
#'   in \code{formula}, \code{data}, and \code{cov_ranef}. \code{random.effect} allows a list of
#'   pre-generated random effects terms to increase flexibility; for example, this makes it 
#'   possible to construct models with both phylogenetic correlation and spatio-temporal autocorrelation.
#'   In preparing \code{random.effect}, make sure that the orders of rows and columns of 
#'   covariance matrices in the list are the same as their corresponding group variables
#'   in the data.
#' @param REML Whether REML or ML is used for model fitting the random effects. Ignored if
#'  \code{bayes = TRUE}.
#' @param optimizer nelder-mead-nlopt (default), bobyqa, Nelder-Mead, or subplex. 
#'   Nelder-Mead is from the stats package and the other optimizers are from the nloptr package.
#'   Ignored if \code{bayes = TRUE}.
#' @param repulsion When there are nested random terms specified, \code{repulsion = FALSE} tests
#'   for phylogenetic underdispersion while \code{repulsion = FALSE} tests for overdispersion.
#'   This argument is a logical vector of length either 1 or >1.
#'   If its length is 1, then all covariance matrices in nested terms will be either 
#'   inverted (overdispersion) or not. If its length is >1, then you can select
#'   which covariance matrix in the nested terms to be inverted. Make sure to get 
#'   the length right: for all the terms with \code{@}, count the number of "__" 
#'   to determine the length of repulsion. For example, \code{sp__@site} and \code{sp@site__}
#'   will each require one element of \code{repulsion}, while \code{sp__@site__} will take two 
#'   elements (repulsion for sp and repulsion for site). Therefore, if your nested terms are 
#'   \code{(1|sp__@site) + (1|sp@site__) + (1|sp__@site__)}, then you should set the 
#'   repulsion to be something like \code{c(TRUE, FALSE, TRUE, TRUE)} (length of 4). 
#' @param add.obs.re Whether to add an observation-level random term for binomial or Poisson
#'   distributions Normally it would be a good idea to add this to account for overdispersion,
#'   so \code{add.obs.re = TRUE} by default.
#' @param verbose If \code{TRUE}, the model deviance and running
#'   estimates of \code{s2} and \code{B} are plotted each iteration
#'   during optimization.
#' @param cpp Whether to use C++ function for optim. Default is TRUE. Ignored if \code{bayes = TRUE}.
#' @param bayes Whether to fit a Bayesian version of the PGLMM using \code{r-inla}.
#' @param s2.init An array of initial estimates of s2 for each random
#'   effect that scales the variance. If s2.init is not provided for
#'   \code{family="gaussian"}, these are estimated using \code{\link{lm}} assuming 
#'   no phylogenetic signal. A better approach might be to run \code{link[lme4:lmer]{lmer}} 
#'   and use the output random effects for \code{s2.init}. If \code{s2.init} is not
#'   provided for \code{family = "binomial"}, these are set to 0.25.
#' @param B.init Initial estimates of \eqn{B}{B}, a matrix containing
#'   regression coefficients in the model for the fixed effects. This
#'   matrix must have \code{dim(B.init) = c(p + 1, 1)}, where \code{p} is the
#'   number of predictor (independent) variables; the first element of
#'   \code{B} corresponds to the intercept, and the remaining elements
#'   correspond in order to the predictor (independent) variables in the
#'   formula. If \code{B.init} is not provided, these are estimated
#'   using \code{\link{lm}} or \code{\link{glm}} assuming no phylogenetic signal.
#'   A better approach might be to run \code{\link[lme4:lmer]{lmer}} and use the 
#'   output fixed effects for \code{B.init}. When \code{bayes = TRUE}, initial values are estimated
#'   using the maximum likelihood fit unless \code{ML.init = FALSE}, in
#'   which case the default \code{INLA} initial values will be used.
#' @param reltol A control parameter dictating the relative tolerance
#'   for convergence in the optimization; see \code{\link{optim}}.
#' @param maxit A control parameter dictating the maximum number of
#'   iterations in the optimization; see \code{\link{optim}}.
#' @param tol.pql A control parameter dictating the tolerance for
#'   convergence in the PQL estimates of the mean components of the
#'   GLMM. Ignored if \code{family = "gaussian"} or \code{bayes = TRUE}.
#' @param maxit.pql A control parameter dictating the maximum number
#'   of iterations in the PQL estimates of the mean components of the
#'   GLMM. Ignored if \code{family = "gaussian"} or \code{bayes = TRUE}.
#' @param marginal.summ Summary statistic to use for the estimate of coefficients when
#'   doing a Bayesian PGLMM (when \code{bayes = TRUE}). Options are: "mean",
#'   "median", or "mode", referring to different characterizations of the central
#'   tendency of the Bayesian posterior marginal distributions. Ignored if \code{bayes = FALSE}.
#' @param calc.DIC Should the Deviance Information Criterion be calculated and returned
#'   when doing a Bayesian PGLMM? Ignored if \code{bayes = FALSE}.
#' @param prior Which type of default prior should be used by \code{pglmm}?
#'   Only used if \code{bayes = TRUE}. There are currently four options:
#'   "inla.default", which uses the default \code{INLA} priors; "pc.prior.auto", which uses a
#'   complexity penalizing prior (as described in 
#'   \href{https://arxiv.org/abs/1403.4630v3}{Simpson et al. (2017)}) designed to automatically 
#'   choose good parameters (only available for gaussian and binomial responses); "pc.prior", which 
#'   allows the user to set custom parameters on the "pc.prior" prior, using the \code{prior_alpha} 
#'   and \code{prior_mu} parameters (Run \code{INLA::inla.doc("pc.prec")} for details on these 
#'   parameters); and "uninformative", which sets a very uninformative prior 
#'   (nearly uniform) by using a very flat exponential distribution. The last option is generally
#'   not recommended but may in some cases give estimates closer to the maximum likelihood estimates.
#'   "pc.prior.auto" is only implemented for \code{family = "gaussian"} and \code{family = "binomial"} 
#'   currently.
#' @param prior_alpha Only used if \code{bayes = TRUE} and \code{prior = "pc.prior"}, in
#'   which case it sets the alpha parameter of \code{INLA}'s complexity penalizing prior for the 
#'   random effects. The prior is an exponential distribution where prob(sd > mu) = alpha, 
#'   where sd is the standard deviation of the random effect.
#' @param prior_mu Only used if \code{bayes = TRUE} and \code{prior = "pc.prior"}, in
#'   which case it sets the mu parameter of \code{INLA}'s complexity penalizing prior for the 
#'   random effects. The prior is an exponential distribution where prob(sd > mu) = alpha, 
#'   where sd is the standard deviation of the random effect.
#' @param ML.init Only relevant if \code{bayes = TRUE}. Should maximum
#'   likelihood estimates be calculated and used as initial values for
#'   the Bayesian model fit? Sometimes this can be helpful, but it may not help; thus,
#'   we set the default to \code{FALSE}. Also, it
#'   does not work with the zero-inflated families.
#' @param tree A phylogeny for column sp, with "phylo" class, or a covariance matrix for sp. 
#'   Make sure to have all species in the matrix; if the matrix is not standardized, 
#'   (i.e., det(tree) != 1), `pglmm` will try to standardize it for you. 
#'   No longer used: keep here for compatibility.
#' @param tree_site A second phylogeny for "site". This is required only if the 
#'   site column contains species instead of sites. This can be used for bipartitie 
#'   questions; tree_site can also be a covariance matrix. Make sure to have all sites 
#'   in the matrix; if the matrix is not standardized (i.e., det(tree_site) != 1), 
#'   pglmm` will try to standardize it for you. No longer used: keep here for compatibility.
#' @param sp No longer used: keep here for compatibility.
#' @param site No longer used: keep here for compatibility.
#' @param bayes_options Additional options to pass to INLA for if \code{bayes = TRUE}. A named list where the names
#' correspond to parameters in the \code{inla} function. One special option is \code{diagonal}: if an element in
#' the options list is names \code{diagonal} this tells \code{INLA} to add its value to the diagonal of the random effects
#' precision matrices. This can help with numerical stability if the model is ill-conditioned (if you get a lot of warnings,
#' try setting this to \code{list(diagonal = 1e-4)}).
#' @return An object (list) of class \code{communityPGLMM} with the following elements:
#' \item{formula}{the formula for fixed effects}
#' \item{formula_original}{the formula for both fixed effects and random effects}
#' \item{data}{the dataset}
#' \item{family}{\code{gaussian}, \code{binomial}, or \code{poisson} depending on the model fit}
#' \item{random.effects}{the list of random effects}
#' \item{B}{estimates of the regression coefficients}
#' \item{B.se}{approximate standard errors of the fixed effects regression coefficients. 
#'   This is set to NULL if \code{bayes = TRUE}.}
#' \item{B.ci}{approximate Bayesian credible interval of the fixed effects regression coefficients.
#'   This is set to NULL if \code{bayes = FALSE}}
#' \item{B.cov}{approximate covariance matrix for the fixed effects regression coefficients}
#' \item{B.zscore}{approximate Z scores for the fixed effects regression coefficients. This is set to NULL if \code{bayes = TRUE}}
#' \item{B.pvalue}{approximate tests for the fixed effects regression coefficients being different from zero. This is set to NULL if \code{bayes = TRUE}}
#' \item{ss}{standard deviations of the random effects for the covariance matrix \eqn{\sigma^2V}{sigma^2 V} for each random effect in order. For the linear mixed model, the residual variance is listed last.}
#' \item{s2r}{random effects variances for non-nested random effects}
#' \item{s2n}{random effects variances for nested random effects}
#' \item{s2resid}{for linear mixed models, the residual variance}
#' \item{s2r.ci}{Bayesian credible interval for random effects variances for non-nested random effects.
#' This is set to NULL if \code{bayes = FALSE}}
#' \item{s2n.ci}{Bayesian credible interval for random effects variances for nested random effects.
#' This is set to NULL if \code{bayes = FALSE}}
#' \item{s2resid.ci}{Bayesian credible interval for linear mixed models, the residual variance.
#' This is set to NULL if \code{bayes = FALSE}}
#' \item{logLik}{for linear mixed models, the log-likelihood for either the restricted likelihood (\code{REML=TRUE}) or the overall likelihood (\code{REML=FALSE}). This is set to NULL for generalized linear mixed models. If \code{bayes = TRUE}, this is the marginal log-likelihood}
#' \item{AIC}{for linear mixed models, the AIC for either the restricted likelihood (\code{REML = TRUE}) or the overall likelihood (\code{REML = FALSE}). This is set to NULL for generalised linear mixed models}
#' \item{BIC}{for linear mixed models, the BIC for either the restricted likelihood (\code{REML = TRUE}) or the overall likelihood (\code{REML = FALSE}). This is set to NULL for generalised linear mixed models}
#' \item{DIC}{for Bayesian PGLMM, this is the Deviance Information Criterion metric of model fit. This is set to NULL if \code{bayes = FALSE}.}
#' \item{REML}{whether or not REML is used (\code{TRUE} or \code{FALSE}).}
#' \item{bayes}{whether or not a Bayesian model was fit.}
#' \item{marginal.summ}{The specified summary statistic used to summarize the Bayesian marginal distributions.
#' Only present if \code{bayes = TRUE}}
#' \item{s2.init}{the user-provided initial estimates of \code{s2}}
#' \item{B.init}{the user-provided initial estimates of \code{B}}
#' \item{Y}{the response (dependent) variable returned in matrix form}
#' \item{X}{the predictor (independent) variables returned in matrix form (including 1s in the first column)}
#' \item{H}{the residuals. For linear mixed models, this does not account for random terms, 
#    i.e. it is similar to \code{Y - predict(merMod, re.form = NA)} for models fitted with lme4. 
#'   To get residuals after accounting for both fixed and random terms, use \code{residuals()}.
#'   For the generalized linear mixed model, these are the predicted residuals in the 
#'   logit -1 space.}
#' \item{iV}{the inverse of the covariance matrix for the entire system (of dimension (`nsp` * `nsite`) 
#'   by (`nsp` * `nsite`)). This is NULL if \code{bayes = TRUE}.}
#' \item{mu}{predicted mean values for the generalized linear mixed model (i.e., similar to \code{fitted(merMod)}). 
#'   Set to NULL for linear mixed models, for which we can use [fitted()].}
#' \item{nested}{matrices used to construct the nested design matrix. This is set to NULL if \code{bayes = TRUE}}
#' \item{Zt}{the design matrix for random effects. This is set to NULL if \code{bayes = TRUE}}
#' \item{St}{diagonal matrix that maps the random effects variances onto the design matrix}
#' \item{convcode}{the convergence code provided by \code{\link{optim}}. This is set to NULL if \code{bayes = TRUE}}
#' \item{niter}{number of iterations performed by \code{\link{optim}}. This is set to NULL if \code{bayes = TRUE}}
#' \item{inla.model}{Model object fit by underlying \code{inla} function. Only returned
#' if \code{bayes = TRUE}}
#' @author Anthony R. Ives, Daijiang Li, Russell Dinnage
#' @references Ives, A. R. and M. R. Helmus. 2011. Generalized linear
#' mixed models for phylogenetic analyses of community
#' structure. Ecological Monographs 81:511-525.
#' @references Ives A. R. 2018. Mixed and phylogenetic models: a conceptual introduction to correlated data.
#' https://leanpub.com/correlateddata.
#' @references Rafferty, N. E., and A. R. Ives. 2013. Phylogenetic
#' trait-based analyses of ecological networks. Ecology 94:2321-2333.
#' @references Simpson, Daniel, et al. 2017. Penalising model component complexity: 
#' A principled, practical approach to constructing priors. 
#' Statistical science 32(1): 1-28.
#' @references Li, D., Ives, A. R., & Waller, D. M. 2017. 
#' Can functional traits account for phylogenetic signal in community composition? 
#' New Phytologist, 214(2), 607-618.
#' @rdname pglmm
#' @export
#' @examples
#' ## Structure of examples:
#' # First, a (brief) description of model types, and how they are specified
#' # - these are *not* to be run 'as-is'; they show how models should be organised
#' # Second, a run-through of how to simulate, and then analyse, data
#' # - these *are* to be run 'as-is'; they show how to format and work with data
#'
#' \donttest{
#' #############################################
#' ### Brief summary of models and their use ###
#' #############################################
#' ## Model structures from Ives & Helmus (2011)
#' if(FALSE){
#'   # dat = data set for regression (note: must have a column "sp" and a column "site")
#'   # phy = phylogeny of class "phylo"
#'   # repulsion = to test phylogenetic repulsion or not
#'   
#'   # Model 1 (Eq. 1)
#'   z <- pglmm(freq ~ sp + (1|site) + (1|sp__@site), data = dat, family = "binomial",
#'              cov_ranef = list(sp = phy), REML = TRUE, verbose = TRUE, s2.init = .1)
#'   
#'   # Model 2 (Eq. 2)
#'   z <- pglmm(freq ~ sp + X + (1|site) + (X|sp__), data = dat, family = "binomial",
#'              cov_ranef = list(sp = phy), REML = TRUE, verbose = TRUE, s2.init = .1)
#'   
#'   # Model 3 (Eq. 3)
#'   z <- pglmm(freq ~ sp*X + (1|site) + (1|sp__@site), data = dat, family = "binomial",
#'              cov_ranef = list(sp = phy), REML = TRUE, verbose = TRUE, s2.init = .1)
#'   
#'   ## Model structure from Rafferty & Ives (2013) (Eq. 3)
#'   # dat = data set
#'   # phyPol = phylogeny for pollinators (pol)
#'   # phyPlt = phylogeny for plants (plt)
#'   
#'   z <- pglmm(freq ~ pol * X + (1|pol__) + (1|plt__) + (1|pol__@plt) +
#'                (1|pol@plt__) + (1|pol__@plt__),
#'              data = dat, family = "binomial",
#'              cov_ranef = list(pol = phyPol, plt = phyPlt),
#'              REML = TRUE, verbose = TRUE, s2.init = .1)
#' }
#' 
#' #####################################################
#' ### Detailed analysis showing covariance matrices ###
#' #####################################################
#' 
#' # This is the example from section 4.3 in Ives, A. R. (2018) Mixed 
#' # and phylogenetic models: a conceptual introduction to correlated data.
#' 
#' library(ape)
#' library(mvtnorm)
#' 
#' # Investigating covariance matrices for different types of model structure
#' nspp <- 6
#' nsite <- 4
#' 
#' # Simulate a phylogeny that has a lot of phylogenetic signal (power = 1.3)
#' phy <- compute.brlen(rtree(n = nspp), method = "Grafen", power = 1.3)
#' 
#' # Simulate species means
#' sd.sp <- 1
#' mean.sp <- rTraitCont(phy, model = "BM", sigma=sd.sp^2)
#' 
#' # Replicate values of mean.sp over sites
#' Y.sp <- rep(mean.sp, times=nsite)
#' 
#' # Simulate site means
#' sd.site <- 1
#' mean.site <- rnorm(nsite, sd=sd.site)
#' 
#' # Replicate values of mean.site over sp
#' Y.site <- rep(mean.site, each=nspp)
#' 
#' # Compute a covariance matrix for phylogenetic attraction
#' sd.attract <- 1
#' Vphy <- vcv(phy)
#' 
#' # Standardize the phylogenetic covariance matrix to have determinant = 1. 
#' # (For an explanation of this standardization, see subsection 4.3.1 in Ives (2018))
#' Vphy <- Vphy/(det(Vphy)^(1/nspp))
#' 
#' # Construct the overall covariance matrix for phylogenetic attraction. 
#' # (For an explanation of Kronecker products, see subsection 4.3.1 in the book)
#' V <- kronecker(diag(nrow = nsite, ncol = nsite), Vphy)
#' Y.attract <- array(t(rmvnorm(n = 1, sigma = sd.attract^2*V)))
#' 
#' # Simulate residual errors
#' sd.e <- 1
#' Y.e <- rnorm(nspp*nsite, sd = sd.e)
#' 
#' # Construct the dataset
#' d <- data.frame(sp = rep(phy$tip.label, times = nsite), 
#'                 site = rep(1:nsite, each = nspp))
#' 
#' # Simulate abundance data
#' d$Y <- Y.sp + Y.site + Y.attract + Y.e
#' 
#' # Analyze the model
#' pglmm(Y ~ 1 + (1|sp__) + (1|site) + (1|sp__@site), data = d, cov_ranef = list(sp = phy))
#' 
#' # Display random effects: the function `pglmm_plot_ranef()` does what 
#' # the name implies. You can set `show.image = TRUE` and `show.sim.image = TRUE` 
#' # to see the matrices and simulations.
#' re <- pglmm_plot_ranef(Y ~ 1 + (1|sp__) + (1|site) + (1|sp__@site), data = d, 
#'                     cov_ranef = list(sp = phy), show.image = FALSE, 
#'                     show.sim.image = FALSE)
#' 
#' #################################################
#' ### Example of a bipartite phylogenetic model ###
#' #################################################
#' 
#' # Investigating covariance matrices for different types of model structure
#' nspp <- 20
#' nsite <- 15
#' 
#' # Simulate a phylogeny that has a lot of phylogenetic signal (power = 1.3)
#' phy.sp <- compute.brlen(rtree(n = nspp), method = "Grafen", power = 1.3)
#' phy.site <- compute.brlen(rtree(n = nsite), method = "Grafen", power = 1.3)
#' 
#' # Simulate species means
#' mean.sp <- rTraitCont(phy.sp, model = "BM", sigma = 1)
#' 
#' # Replicate values of mean.sp over sites
#' Y.sp <- rep(mean.sp, times = nsite)
#' 
#' # Simulate site means
#' mean.site <- rTraitCont(phy.site, model = "BM", sigma = 1)
#' 
#' # Replicate values of mean.site over sp
#' Y.site <- rep(mean.site, each = nspp)
#' 
#' # Generate covariance matrix for phylogenetic attraction among species
#' sd.sp.attract <- 1
#' Vphy.sp <- vcv(phy.sp)
#' Vphy.sp <- Vphy.sp/(det(Vphy.sp)^(1/nspp))
#' V.sp <- kronecker(diag(nrow = nsite, ncol = nsite), Vphy.sp)
#' Y.sp.attract <- array(t(rmvnorm(n = 1, sigma = sd.sp.attract^2*V.sp)))

#' # Generate covariance matrix for phylogenetic attraction among sites
#' sd.site.attract <- 1
#' Vphy.site <- vcv(phy.site)
#' Vphy.site <- Vphy.site/(det(Vphy.site)^(1/nsite))
#' V.site <- kronecker(Vphy.site, diag(nrow = nspp, ncol = nspp))
#' Y.site.attract <- array(t(rmvnorm(n = 1, sigma = sd.site.attract^2*V.site)))
#' 
#' # Generate covariance matrix for phylogenetic attraction of species:site interaction
#' sd.sp.site.attract <- 1
#' V.sp.site <- kronecker(Vphy.site, Vphy.sp)
#' Y.sp.site.attract <- array(t(rmvnorm(n = 1, sigma = sd.sp.site.attract^2*V.sp.site)))
#' 
#' # Simulate residual error
#' sd.e <- 0.5
#' Y.e <- rnorm(nspp*nsite, sd = sd.e)
#' 
#' # Construct the dataset
#' d <- data.frame(sp = rep(phy.sp$tip.label, times = nsite), 
#'                 site = rep(phy.site$tip.label, each = nspp))
#' 
#' # Simulate abundance data
#' d$Y <- Y.sp + Y.site + Y.sp.attract + Y.site.attract + Y.sp.site.attract + Y.e
#' 
#' # Plot random effects covariance matrices and then add phylogenies
#' # Note that, if show.image and show.sim are not specified, pglmm_plot_ranef() shows
#' # the covariance matrices if nspp * nsite < 200 and shows simulations 
#' # if nspp * nsite > 100
#' re <- pglmm_plot_ranef(Y ~ 1 + (1|sp__) + (1|site__) + (1|sp__@site) + 
#'                     (1|sp@site__) + (1|sp__@site__),
#'                     data=d, cov_ranef = list(sp = phy.sp, site = phy.site))
#' 
#' # This flips the phylogeny to match to covariance matrices
#' rot.phy.site <- phy.site
#' for(i in (nsite+1):(nsite+Nnode(phy.site))) 
#'    rot.phy.site <- rotate(rot.phy.site, node = i)
#' 
#' plot(phy.sp, main = "Species", direction = "upward")
#' plot(rot.phy.site, main = "Site")
#' 
#' # Analyze the simulated data and compute a P-value for the (1|sp__@site__) 
#' # random effect using a LRT. It is often better to fit the reduced model before
#' # the full model, because it s numerically easier to fit the reduced model, 
#' # and then the parameter estimates from the reduced model can be given to the
#' # full model. In this case, I have used the estimates of the random effects 
#' # from the reduce model, mod.r$ss, as the initial estimates for the same 
#' # parameters in the full model in the statement s2.init=c(mod.r$ss, 0.01)^2. 
#' # The final 0.01 is for the last random effect in the full model, (1|sp__@site__). 
#' # Note also that the output of the random effects from communityPGLMM(), mod.r$ss, 
#' # are the standard deviations, so they have to be squared for use as initial 
#' # values of variances in mod.f.
#' 
#' mod.r <- pglmm(Y ~ 1 + (1|sp__) + (1|site__) + (1|sp__@site) + (1|sp@site__), 
#'                         data = d, cov_ranef = list(sp = phy.sp, site = phy.site))
#' mod.f <- pglmm(Y ~ 1 + (1|sp__) + (1|site__) + (1|sp__@site) + (1|sp@site__) + 
#'                (1|sp__@site__), data = d, 
#'                cov_ranef = list(sp = phy.sp, site = phy.site), 
#'                s2.init = c(mod.r$ss, 0.01)^2)
#' mod.f
#' pvalue <- pchisq(2*(mod.f$logLik - mod.r$logLik), df = 1, lower.tail = FALSE)
#' pvalue
#' } 

pglmm <- function(formula, data = NULL, family = "gaussian", cov_ranef = NULL,
                           random.effects = NULL, REML = TRUE, 
                           optimizer = c("nelder-mead-nlopt", "bobyqa", "Nelder-Mead", "subplex"),
                           repulsion = FALSE, add.obs.re = TRUE, verbose = FALSE, 
                           cpp = TRUE, bayes = FALSE, 
                           s2.init = NULL, B.init = NULL, reltol = 10^-6, 
                           maxit = 500, tol.pql = 10^-6, maxit.pql = 200,  
                           marginal.summ = "mean", calc.DIC = FALSE, calc.WAIC = FALSE, prior = "inla.default", 
                           prior_alpha = 0.1, prior_mu = 1, ML.init = FALSE,
                           tree = NULL, tree_site = NULL, sp = NULL, site = NULL, bayes_options = NULL
                           ) {

  optimizer = match.arg(optimizer)
  
  if ((family %nin% c("gaussian", "binomial", "poisson")) & (bayes == FALSE)){
    stop("\nSorry, but only binomial, poisson and gaussian options are available for
         pglmm at this time")
  }
  
  if(bayes) {
    if (!requireNamespace("INLA", quietly = TRUE)) {
      stop("To run pglmm with bayes = TRUE, you need to install the packages 'INLA'. \ 
           Please run in your R terminal:\
           install.packages('INLA', repos='https://inla.r-inla-download.org/R/stable')")
    }
    if ((family %nin% c("gaussian", "binomial", "poisson", "zeroinflated.binomial", "zeroinflated.poisson"))){
      stop("\nSorry, but only binomial (binary or success/failure), poisson (count), and gaussian options 
           are available for Bayesian pglmm at this time")
    }
  }
  
  if(family %in% c("binomial", "poisson") & !is.null(tree)){
    if(("phylo" %in% class(tree)) & !ape::is.ultrametric(tree)){
      warning("The tree is not ultrametric, which will likely give misleading results for family=binomial and poisson models.")
    }
  }
  
  data = as.data.frame(data) # in case of tibbles
  fm_original = formula
  prep_re = if(is.null(random.effects)) TRUE else FALSE
  if(prep_re) {
    # to make old code work ...
    if(is.null(cov_ranef) & any(grepl("__", all.vars(formula)))){
      if(!is.null(tree) | !is.null(tree_site))
        warning("arguments `tree` and `tree_site` are deprecated; please use `cov_ranef` instead.", 
                call. = FALSE)
      if(!is.null(tree) & is.null(tree_site)) cov_ranef = list(sp = tree) # column name must be sp
      if(is.null(tree) & !is.null(tree_site)) cov_ranef = list(site = tree_site) # column name must be site
      if(!is.null(tree) & !is.null(tree_site)) cov_ranef = list(sp = tree, site = tree_site)
    }
    dat_prepared = prep_dat_pglmm(formula, data, cov_ranef, repulsion, prep_re, family, add.obs.re)
    formula = dat_prepared$formula
    random.effects = dat_prepared$random.effects
    cov_ranef_updated = dat_prepared$cov_ranef_updated
  } else {
    formula = lme4::nobars(formula)
  }
  
  # initial values for bayesian analysis: binomial and gaussian
  if(bayes & ML.init & (family %in% c("binomial", "gaussian", "poisson"))) {
    if (family == "gaussian") {
      ML.init.z <- try(communityPGLMM.gaussian(formula = formula, data = data, 
                                           sp = sp, site = site, 
                                           random.effects = random.effects, REML = REML, 
                                           s2.init = s2.init, B.init = B.init, 
                                           reltol = reltol, maxit = maxit, 
                                           verbose = verbose, cpp = cpp, optimizer = optimizer))
      if(!inherits(ML.init.z, "try-error")){
        s2.init <- c(ML.init.z$s2r, ML.init.z$s2n, ML.init.z$s2resid)
        B.init <- ML.init.z$B[ , 1, drop = TRUE]
      } else {
        warning("Initial model fitting with maximum likelihood approach failed.", immediate. = TRUE)
      }
    }
    
    if (family %in% c("binomial", "poisson")) {# this may take too long if dataset is large...
      if (is.null(s2.init)) s2.init <- 0.25
 
      ML.init.z <- try(communityPGLMM.glmm(formula = formula, data = data, 
                                         sp = sp, site = site, family = family,
                                         random.effects = random.effects, REML = REML, 
                                         s2.init = s2.init, B.init = B.init, reltol = reltol, 
                                         maxit = maxit, tol.pql = tol.pql, maxit.pql = maxit.pql, 
                                         verbose = verbose, cpp = cpp, optimizer = optimizer))
      if(!inherits(ML.init.z, "try-error")){
        s2.init <- c(ML.init.z$s2r, ML.init.z$s2n)
        B.init <- ML.init.z$B[ , 1, drop = TRUE]
      } else {
        warning("Initial model fitting with maximum likelihood approach failed.", immediate. = TRUE)
      }
    }
  } 
  
  if(bayes & ML.init & (family %nin% c("binomial", "gaussian", "poisson"))) {
    warning('ML.init option is only available for binomial, poisson and gaussian families. You will have to 
            specify initial values manually if you think the default are problematic.')
  }
  
  if(bayes) {
    z <- communityPGLMM.bayes(formula = formula, data = data, family = family,
                              sp = sp, site = site, 
                              random.effects = random.effects, 
                              s2.init = s2.init, B.init = B.init, 
                              verbose = verbose, 
                              marginal.summ = marginal.summ, calc.DIC = calc.DIC, calc.WAIC = calc.WAIC, 
                              prior = prior, 
                              prior_alpha = prior_alpha, 
                              prior_mu = prior_mu,
                              bayes_options = bayes_options)
  } else {# max likelihood 
    if (family == "gaussian") {
      z <- communityPGLMM.gaussian(formula = formula, data = data, 
                                   sp = sp, site = site, 
                                   random.effects = random.effects, REML = REML, 
                                   s2.init = s2.init, B.init = B.init, 
                                   reltol = reltol, maxit = maxit, 
                                   verbose = verbose, cpp = cpp, optimizer = optimizer)
    }
    
    if (family %in% c("binomial", "poisson")) {
      if (is.null(s2.init)) s2.init <- 0.25
      z <- communityPGLMM.glmm(formula = formula, data = data, family = family,
                               sp = sp, site = site, 
                               random.effects = random.effects, REML = REML, 
                               s2.init = s2.init, B.init = B.init, reltol = reltol, 
                               maxit = maxit, tol.pql = tol.pql, maxit.pql = maxit.pql, 
                               verbose = verbose, cpp = cpp, optimizer = optimizer)
    }
  }
  
  z$formula_original = fm_original
  z$cov_ranef = if(is.null(cov_ranef)) NA else cov_ranef_updated
  
  # add names for ss
  if(!is.null(names(random.effects))){
    re.names = names(random.effects)[c(
      which(sapply(random.effects, length) %nin% c(1, 4)), # non-nested terms
      which(sapply(random.effects, length) %in% c(1, 4)) # nested terms
    )]
    if (family == "gaussian") re.names <- c(re.names, "residual")
    names(z$ss) = re.names
  }
  
  return(z)
}

communityPGLMM.gaussian <- function(formula, data = list(), family = "gaussian", 
                                    sp = NULL, site = NULL, random.effects = list(), 
                                    REML = TRUE, s2.init = NULL, B.init = NULL, 
                                    reltol = 10^-8, maxit = 500, verbose = FALSE, 
                                    cpp = TRUE, optimizer = "bobyqa") {
  
  dm = get_design_matrix(formula, data, random.effects, na.action = NULL)
  X = dm$X; Y = dm$Y; St = dm$St; Zt = dm$Zt; nested = dm$nested
  p <- ncol(X)
  n <- nrow(X)
  q <- length(random.effects)
  
  # Compute initial estimates assuming no phylogeny if not provided
  if (!is.null(B.init) & length(B.init) != p) {
    warning("B.init not correct length, so computed B.init using glm()")
  }
  if ((is.null(B.init) | (!is.null(B.init) & length(B.init) != p)) & !is.null(s2.init)) {
    B.init <- t(matrix(lm(formula = formula, data = data)$coefficients, ncol = p))
  }
  if (!is.null(B.init) & is.null(s2.init)) {
    s2.init <- var(lm(formula = formula, data = data)$residuals)/q
  }
  if ((is.null(B.init) | (!is.null(B.init) & length(B.init) != p)) & is.null(s2.init)) {
    B.init <- t(matrix(lm(formula = formula, data = data)$coefficients, ncol = p))
    s2.init <- var(lm(formula = formula, data = data)$residuals)/q
  }
  B <- B.init
  s <- as.vector(array(s2.init^0.5, dim = c(1, q)))
  
  if(cpp){
    if(is.null(St)) St = as(matrix(0, 0, 0), "dgTMatrix")
    if(is.null(Zt)) Zt = as(matrix(0, 0, 0), "dgTMatrix")
    out_res = pglmm_gaussian_internal_cpp(par = s, X, Y, Zt, St, nested, REML, 
                                          verbose, optimizer, maxit, 
                                          reltol, q, n, p, pi)
    logLik = out_res$logLik
    out = out_res$out
    row.names(out$B) = colnames(X)
    out$s2r = as.vector(out$s2r)
    convcode = out_res$convcode
    niter = out_res$niter[,1]
  } else {# R version
    if(optimizer == "Nelder-Mead"){
      if (q > 1) {
        opt <- optim(fn = pglmm_gaussian_LL_calc, par = s, X = X, Y = Y, Zt = Zt, St = St, 
                     nested = nested, REML = REML, verbose = verbose, 
                     method = "Nelder-Mead", control = list(maxit = maxit, reltol = reltol))
      } else {
        opt <- optim(fn = pglmm_gaussian_LL_calc, par = s, X = X, Y = Y, Zt = Zt, St = St, 
                     nested = nested, REML = REML, verbose = verbose,
                     method = "L-BFGS-B", control = list(maxit = maxit))
      }
    } else {
      # opts for nloptr
      if (optimizer == "bobyqa") nlopt_algor = "NLOPT_LN_BOBYQA"
      if (optimizer == "nelder-mead-nlopt") nlopt_algor = "NLOPT_LN_NELDERMEAD"
      if (optimizer == "subplex") nlopt_algor = "NLOPT_LN_SBPLX"
      opts <- list("algorithm" = nlopt_algor, "ftol_rel" = reltol, "ftol_abs" = reltol,
                   "xtol_rel" = 0.0001, "maxeval" = maxit)
      S0 <- nloptr::nloptr(x0 = s, eval_f = pglmm_gaussian_LL_calc, opts = opts, 
                           X = X, Y = Y, Zt = Zt, St = St, nested = nested, 
                           REML = REML, verbose = verbose, optim_ll = TRUE)
      opt = list(par = S0$solution, value = S0$objective, counts = S0$iterations,
                 convergence = S0$status, message = S0$message)
    }
    
    convcode = opt$convergence
    niter = opt$counts
    par_opt <- abs(Re(opt$par))
    LL <- opt$value
    out = pglmm_gaussian_LL_calc(par_opt, X, Y, Zt, St, nested, REML, verbose, optim_ll = FALSE)
    out$B.cov = as.matrix(out$B.cov)
    
    if (REML == TRUE) {
      logLik <- as.numeric(-0.5 * (n - p) * log(2 * pi) + 0.5 * determinant(t(X) %*% X)$modulus[1] - LL)
    } else {
      logLik <- as.numeric(-0.5 * n * log(2 * pi) - LL)
    }
  }
  
  ss <- c(out$sr, out$sn, out$s2resid^0.5)
  B.zscore <- out$B/out$B.se
  B.pvalue <- 2 * pnorm(abs(B.zscore), lower.tail = FALSE)
  k <- p + q + 1
  AIC <- -2 * logLik + 2 * k
  BIC <- -2 * logLik + k * (log(n) - log(pi))
  
  results <- list(formula = formula, data = data, family = family, random.effects = random.effects, 
                  B = out$B, B.se = out$B.se, B.cov = out$B.cov, B.zscore = B.zscore, 
                  B.pvalue = B.pvalue, ss = ss, s2n = out$s2n, s2r = out$s2r,
                  s2resid = out$s2resid, logLik = logLik, AIC = AIC, BIC = BIC, 
                  REML = REML, bayes = FALSE, s2.init = s2.init, B.init = B.init, Y = Y, X = X, H = out$H, 
                  iV = as.matrix(out$iV), mu = NULL, nested = nested, Zt = Zt, St = St, 
                  convcode = convcode, niter = niter)
  class(results) <- c("communityPGLMM", "pglmm")
  results
}

communityPGLMM.glmm <- function(formula, data = list(), family = "binomial", 
                                sp = NULL, site = NULL, random.effects = list(), 
                                REML = TRUE, s2.init = 0.05, B.init = NULL, 
                                reltol = 10^-5, maxit = 40, tol.pql = 10^-6, 
                                maxit.pql = 200, verbose = FALSE, cpp = TRUE,
                                optimizer = "bobyqa") {
  
  dm = get_design_matrix(formula, data, random.effects, na.action = NULL)
  X = dm$X; Y = dm$Y; size = dm$size; St = dm$St; Zt = dm$Zt; nested = dm$nested
  p <- ncol(X)
  n <- nrow(X)
  q <- length(random.effects)

    # Compute initial estimates assuming no phylogeny if not provided
  if (!is.null(B.init) & length(B.init) != p) {
    warning("B.init not correct length, so computed B.init using glm()")
  }
  if ((is.null(B.init) | (!is.null(B.init) & length(B.init) != p))) {
    B.init <- t(matrix(glm(formula = formula, data = data, family = family, na.action = na.omit)$coefficients, ncol = p))
  } else {
    B.init <- matrix(B.init, ncol = 1)
  }
  ss <- as.vector(array(s2.init^0.5, dim = c(1, q)))
  
  if(cpp){
    if(is.null(St)) St = as(matrix(0, 0, 0), "dgTMatrix")
    if(is.null(Zt)) Zt = as(matrix(0, 0, 0), "dgTMatrix")
    internal_res = pglmm_internal_cpp(X = X, Y = Y, Zt = Zt, St = St, 
                                      nested = nested, REML = REML, verbose = verbose, 
                                      n = n, p = p, q = q, maxit = maxit, 
                                      reltol = reltol, tol_pql = tol.pql, 
                                      maxit_pql = maxit.pql, optimizer = optimizer, 
                                      B_init = B.init, ss = ss,
                                      family = family, totalSize = size)
    B = internal_res$B
    row.names(B) = colnames(X)
    ss = internal_res$ss[,1]
    iV = as(internal_res$iV, "dgCMatrix")
    mu = internal_res$mu
    row.names(mu) = 1:nrow(mu)
    H = internal_res$H
    convcode = internal_res$convcode
    niter = internal_res$niter[, 1]
    LL = internal_res$LL
  } else {
    B <- B.init
    b <- matrix(0, nrow = n)
    beta <- rbind(B, b)  
    if(family == "binomial") mu <- exp(X %*% B)/(1 + exp(X %*% B))
    if(family == "poisson") mu <- exp(X %*% B)
    XX <- cbind(X, diag(1, nrow = n, ncol = n))
    
    est.ss <- ss
    est.B <- B
    oldest.ss <- 10^6
    oldest.B <- matrix(10^6, nrow = length(est.B))
    
    iteration <- 0
    # exitflag <- 0; rcondflag <- 0
    while (((t(est.ss - oldest.ss) %*% (est.ss - oldest.ss) > tol.pql^2) | 
            (t(est.B - oldest.B) %*% (est.B - oldest.B) > tol.pql^2)) & 
           (iteration <= maxit.pql)) {
      iteration <- iteration + 1
      oldest.ss <- est.ss
      oldest.B <- est.B
      
      est.B.m <- B
      oldest.B.m <- matrix(10^6, nrow = length(est.B))
      iteration.m <- 0
      
      # mean component
      while ((t(est.B.m - oldest.B.m) %*% (est.B.m - oldest.B.m) > tol.pql^2) & 
             (iteration.m <= maxit.pql)) {
        iteration.m <- iteration.m + 1
        oldest.B.m <- est.B.m
        
        iV <- pglmm.iV.logdetV(par = ss, Zt = Zt, St = St, mu = mu, nested = nested, logdet = FALSE, family = family, size = size)$iV
        if(family == "binomial") Z <- X %*% B + b + (Y/size - mu)/(mu * (1 - mu))
        if(family == "poisson") Z <- X %*% B + b + (Y - mu)/mu
        
        denom <- t(X) %*% iV %*% X
        num <- t(X) %*% iV %*% Z
        B <- solve(denom, matrix(num))
        B <- as.matrix(B)
        
        V = pglmm.V(par = ss, Zt = Zt, St = St, mu = mu, nested = nested, family = family, size = size)
        
        if(family == "binomial") iW <- diag(as.vector(1/(size * mu * (1 - mu))))
        if(family == "poisson") iW <- diag(as.vector(1/mu))
        C <- V - iW
        
        b <- C %*% iV %*% (Z - X %*% B)
        beta <- rbind(B, matrix(b))
        if(family == "binomial") mu <- exp(XX %*% beta)/(1 + exp(XX %*% beta))
        if(family == "poisson") mu <- exp(XX %*% beta)
        
        est.B.m <- B
        if (verbose == TRUE) show(c(iteration, B))
        # cat("mean part:", iteration.m, t(B), "\n")
        # cat("         denom", as.matrix(denom), "\n")
        # cat("         num", as.matrix(num), "\n")
        if (any(is.nan(B))) {
          stop("Estimation of B failed. Check for lack of variation in Y. You could try with a smaller s2.init, but this might not help.")
        }
      }
      # variance component
      if(family == "binomial") Z <- X %*% B + b + (Y/size - mu)/(mu * (1 - mu))
      if(family == "poisson") Z <- X %*% B + b + (Y - mu)/mu
      H <- matrix(Z - X %*% B)

      if(optimizer == "Nelder-Mead"){
        if (q > 1) {
          opt <- optim(fn = pglmm.LL, par = ss, H = H, X = X, Zt = Zt, St = St,
                       mu = mu, nested = nested, family = family, size = size, REML = REML, verbose = verbose, 
                       method = "Nelder-Mead", control = list(maxit = maxit, reltol = reltol))
        } else {
          opt <- optim(fn = pglmm.LL, par = ss, H = H, X = X, Zt = Zt, St = St,
                       mu = mu, nested = nested, family = family, size = size, REML = REML, verbose = verbose, 
                       method = "L-BFGS-B", control = list(maxit = maxit))
        }
      } else {
        if (optimizer == "bobyqa") nlopt_algor = "NLOPT_LN_BOBYQA"
        if (optimizer == "nelder-mead-nlopt") nlopt_algor = "NLOPT_LN_NELDERMEAD"
        if (optimizer == "subplex") nlopt_algor = "NLOPT_LN_SBPLX"
        opts <- list("algorithm" = nlopt_algor, "ftol_rel" = reltol, "ftol_abs" = reltol,
                     "xtol_rel" = 0.0001, "maxeval" = maxit)
        S0 <- nloptr::nloptr(x0 = ss, eval_f = pglmm.LL, opts = opts,
                             H = H, X = X, Zt = Zt, St = St, mu = mu, 
                             nested = nested, family = family, size = size, REML = REML, verbose = verbose)
        opt = list(par = S0$solution, value = S0$objective, counts = S0$iterations,
                   convergence = S0$status, message = S0$message)
      }
      ss <- abs(opt$par)
      LL <- opt$value
      convcode = opt$convergence
      niter = opt$counts
      if(verbose) cat("var part:", iteration, LL, ss, "\n")
      est.ss <- ss
      est.B <- B
    }
  }
  
  # Extract parameters
  q.nonNested = dm$q.nonNested
  if (q.nonNested > 0) {
    sr <- ss[1:q.nonNested]
  } else {
    sr <- NULL
  }
  q.Nested = dm$q.Nested
  if (q.Nested > 0) {
    sn <- ss[(q.nonNested + 1):(q.nonNested + q.Nested)]
  } else {
    sn <- NULL
  }
  
  s2r <- sr^2
  s2n <- sn^2
  
  if (family == 'binomial') {
    mu_hat <- exp(X %*% B) / (1 + exp(X %*% B))
    if (any(size > 1)) {
      logLik.glm <-
        sum(Y * log(mu_hat) + (size - Y) * log(1 - mu_hat) + 
              log(factorial(size) / (factorial(Y) * factorial(size - Y))))
    } else{
      logLik.glm <- sum(Y * log(mu_hat) + (1 - Y) * log(1 - mu_hat))
    }
  } else{
    mu_hat <- exp(X %*% B)
    logLik.glm <- sum(-mu_hat + Y * log(mu_hat) - log(factorial(Y)))
  }

  if(!is.null(St) && all(dim(St) == 0)) St <- NULL
  logLik <- logLik.glm + 
    as.numeric(-LL + pglmm.LL(0 * ss, H = H, X = X, Zt = Zt, St = St, mu = mu, 
                              nested = nested, REML = REML, family = family,
                              size = size, verbose = verbose))
  k <- p + q + 1
  AIC <- -2 * logLik + 2 * k
  BIC <- -2 * logLik + k * (log(n) - log(pi))

  B.cov <- solve(t(X) %*% iV %*% X)
  B.se <- as.matrix(diag(B.cov))^0.5
  B.zscore <- B/B.se
  B.pvalue <- 2 * pnorm(abs(B/B.se), lower.tail = FALSE)
  
  results <- list(formula = formula, data = data, family = family, random.effects = random.effects, 
                  B = B, B.se = B.se, B.cov = B.cov, B.zscore = B.zscore, B.pvalue = B.pvalue, 
                  ss = ss, s2n = s2n, s2r = s2r, s2resid = NULL, logLik = logLik, AIC = AIC, 
                  BIC = BIC, REML = REML, bayes = FALSE, s2.init = s2.init, B.init = B.init, Y = Y, size = size, X = X, 
                  H = as.matrix(H), iV = iV, mu = mu, nested = nested, Zt = Zt, St = St, 
                  convcode = convcode, niter = niter)
  class(results) <- c("communityPGLMM", "pglmm")
  return(results)
}

communityPGLMM.bayes <- function(formula, data = list(), family = "gaussian", 
                                 sp = NULL, site = NULL, random.effects = list(), 
                                 s2.init = NULL, B.init = NULL, 
                                 verbose = FALSE, 
                                 marginal.summ = "mean", calc.DIC = FALSE, calc.WAIC = FALSE, 
                                 prior = "inla.default",
<<<<<<< HEAD
                                 prior_alpha = 1, prior_mu = 0.1, bayes_options = NULL) {
=======
                                 prior_alpha = 0.1, prior_mu = 1, bayes_options = NULL) {
>>>>>>> 325e7803
  mf <- model.frame(formula = formula, data = data, na.action = NULL)
  X <- model.matrix(attr(mf, "terms"), data = mf)
  Y <- model.response(mf)
  p <- ncol(X)
  n <- nrow(X)
  q <- length(random.effects)
  
  if(is.matrix(Y) && ncol(Y) == 2){ # success, fails for binomial data
    Ntrials <- rowSums(Y) # total trials
    Y <- Y[, 1] # success
    # update formula
    left_side = all.vars(update(formula, .~0))[1]
    formula_bayes = as.formula(gsub(pattern = "^(cbind[(].*[)])", replacement = left_side, x = deparse(formula)))
  } else {
    formula_bayes = formula
    Ntrials = NULL
  }
  
  base_family <- gsub("zeroinflated.", "", family, fixed = TRUE)
  
  if(family == "zeroinflated.binomial") {
    family <- "zeroinflatedbinomial1"
  }
  if(family == "zeroinflated.poisson") {
    family <- "zeroinflatedpoisson1"
  }
  
  if(family == "gaussian") q <- q + 1
  
  # Compute initial estimates assuming no phylogeny if not provided
  if(family == "gaussian") {
    if (!is.null(B.init) & length(B.init) != p) {
      warning("B.init not correct length, so computed B.init using glm()")
    }
    if ((is.null(B.init) | (!is.null(B.init) & length(B.init) != p)) & !is.null(s2.init)) {
      B.init <- lm(formula = formula, data = data)$coefficients
    }
    if (!is.null(B.init) & is.null(s2.init)) {
      s2.init <- rep(var(lm(formula = formula, data = data)$residuals)/q, q)
    }
    if ((is.null(B.init) | (!is.null(B.init) & length(B.init) != p)) & is.null(s2.init)) {
      B.init <- lm(formula = formula, data = data)$coefficients
      s2.init <- rep(var(lm(formula = formula, data = data)$residuals)/q, q)
    }
  } else {
    if (!is.null(B.init) & length(B.init) != p) {
      warning("B.init not correct length, so computed B.init using glm()")
    }
    glm_bayes = glm(formula = formula, data = data, family = base_family, na.action = na.omit)
    if ((is.null(B.init) | (!is.null(B.init) & length(B.init) != p))) {
      B.init <- t(matrix(glm_bayes$coefficients, ncol = p))
    } else {
      B.init <- matrix(B.init, ncol = 1)
    }
    if (is.null(s2.init)) {
      s2.init <- rep(var(glm_bayes$residuals)/q, q)
    }
  }
  #B <- B.init
  #s <- as.vector(array(s2.init^0.5, dim = c(1, q)))
  
  s2.init <- log(1/s2.init)
  
  if(family == "gaussian") {
    resid.init <- s2.init[q]
    s2.init <- s2.init[-q]
  }
  
  if(prior == "pc.prior.auto") {
    if(family == "gaussian") {
      lmod <- lm(formula, data)
      sdres <- sd(residuals(lmod))
      pcprior <- list(prec = list(prior = "pc.prec", param = c(3 * sdres, 0.01)))
    } else {
      if(family == "binomial") {
        # lmod <- glm(formula, data = data, family = family)
        # sdres <- sd(lmod$y - lmod$fitted.values)
        pcprior <- list(prec = list(prior = "pc.prec", param = c(1, 0.1)))
      } else {
        warning("pc.prior.auto not yet implemented for this family. switching to default INLA prior...")
        prior <- "inla.default"
      }
    }
  } 
    
  if(prior == "pc.prior") {
    pcprior <- list(prec = list(prior = "pc.prec", param = c(prior_mu, prior_alpha)))
  }
  
  if(prior == "uninformative") {
    pcprior <- list(prec = list(prior = "pc.prec", param = c(100, 0.99))) 
    ## very flat prior, generally not recommended!
  }
  
  # contruct INLA formula
  inla_formula <- Reduce(paste, deparse(formula_bayes))
  inla_effects <- list()
  inla_Cmat <- list()
  inla_weights <- list()
  inla_reps <- list()
  
  for(i in seq_along(random.effects)) {
    if(length(random.effects[[i]]) == 1) { # nested term
      inla_effects[[i]] <- 1:nrow(data)
      inla_Cmat[[i]] <- solve(random.effects[[i]][[1]])
    } else if(length(random.effects[[i]]) == 2) { # nested term
      inla_effects[[i]] <- 1:nrow(data)
      inla_weights[[i]] <- random.effects[[i]][1]
      inla_Cmat[[i]] <- solve(random.effects[[i]][[2]])
    } else if(length(random.effects[[i]]) == 3) { # non-nested term
      inla_effects[[i]] <- as.numeric(random.effects[[i]][[2]])
      inla_Cmat[[i]] <- solve(random.effects[[i]][[3]])
      inla_weights[[i]] <- random.effects[[i]][[1]]
    } else { # nested term
      inla_effects[[i]] <- as.numeric(random.effects[[i]][[2]])
      inla_Cmat[[i]] <- solve(random.effects[[i]][[3]])
      inla_weights[[i]] <- random.effects[[i]][[1]]
      inla_reps[[i]] <- as.numeric(random.effects[[i]][[4]])
    }
  }
  
  if(!is.null(bayes_options$diagonal)) {
    diagonal <- bayes_options$diagonal
    bayes_options <- bayes_options[-which(names(bayes_options) == "diagonal")]
    if(length(bayes_options) == 0) {
      bayes_options <- NULL
    }
  } else {
    diagonal <- NULL
  }
  
  f_form = vector(mode = "character", length = length(random.effects))
  for(i in seq_along(random.effects)) {
    if(length(random.effects[[i]]) == 3) { # non-nested term
      if(length(random.effects[[i]][[1]]) == 1) {
        f_form[i] <- paste0("f(inla_effects[[", i, "]], model = 'generic0', constr = TRUE, Cmatrix = inla_Cmat[[", i, "]], initial = s2.init[", i, "], diagonal = diagonal)")
      } else {
        f_form[i] <- paste0("f(inla_effects[[", i, "]], inla_weights[[", i, "]], model = 'generic0', constr = TRUE, Cmatrix = inla_Cmat[[", i, "]], initial = s2.init[", i, "], diagonal = diagonal)")
      }
    } else { # nested term
      if(length(random.effects[[i]]) == 4) { 
        if(length(random.effects[[i]][[1]]) == 1) {
          f_form[i] <- paste0("f(inla_effects[[", i, "]], model = 'generic0', constr = TRUE, Cmatrix = inla_Cmat[[", i, "]], replicate = inla_reps[[", i, "]], initial = s2.init[", i, "], diagonal = diagonal)")
        } else {
          f_form[i] <- paste0("f(inla_effects[[", i, "]], inla_weights[[", i, "]], model = 'generic0', constr = TRUE, Cmatrix = inla_Cmat[[", i, "]], replicate = inla_reps[[", i, "]], initial = s2.init[", i, "], diagonal = diagonal)")
        }
      } else {
        if(length(random.effects[[i]]) == 1) {
          f_form[i] <- paste0("f(inla_effects[[", i, "]], model = 'generic0', constr = TRUE, Cmatrix = inla_Cmat[[", i, "]], initial = s2.init[", i, "], diagonal = diagonal)")
        } else {
          f_form[i] <- paste0("f(inla_effects[[", i, "]], inla_weights[[", i, "]], model = 'generic0', constr = TRUE, Cmatrix = inla_Cmat[[", i, "]], initial = s2.init[", i, "], diagonal = diagonal)")
        }
      }
    }
  }
  
  if(prior != "inla.default"){
    f_form = unname(sapply(f_form, function(x){
      gsub(pattern = "[)]$", replacement = ", hyper = pcprior)", x)
    }))
  }
  
  f_form = paste(f_form, collapse = " + ")
  inla_formula <- paste(inla_formula, f_form, sep = " + ")
  
  if(calc.DIC) {
    if(calc.WAIC) {
      control.compute <- list(dic = TRUE, waic = TRUE)
    } else {
      control.compute <- list(dic = TRUE)
    }
  } else {
    if(calc.WAIC) {
      control.compute <- list(waic = TRUE)
    } else {
      control.compute <- list()
    }
  }
  
  argus <- c(list(formula = as.formula(inla_formula),
               data = data,
               verbose = verbose,
               family = family
               ),
            bayes_options)
  if(is.null(argus$control.fixed)) {
<<<<<<< HEAD
    argus$control.fixed = list(prec.intercept = log(0.0001), correlation.matrix = TRUE)
  } else {
    if(is.null(argus$control.fixed$prec.intercept)) {
      argus$control.fixed$prec.intercept <- log(0.0001)
=======
    argus$control.fixed = list(prec.intercept = 0.0001, correlation.matrix = TRUE)
  } else {
    if(is.null(argus$control.fixed$prec.intercept)) {
      argus$control.fixed$prec.intercept <- 0.0001
>>>>>>> 325e7803
    }
    if(is.null(argus$control.fixed$correlation.matrix)) {
      argus$control.fixed$correlation.matrix <- TRUE
    }
  }
  
<<<<<<< HEAD
  if(is.null(argus$control.compute)) {
    argus$control.compute = control.compute
  } else {
    if(is.null(argus$control.compute$dic)) {
      argus$control.compute$dic <- calc.DIC
    }
    if(is.null(argus$control.compute$waic)) {
      argus$control.compute$waic <- calc.WAIC
    }
  }
  
  if(is.null(argus$control.predictor)) {
    argus$control.predictor = list(compute = TRUE)
=======
  if(is.null(argus$control.compute$dic)) {
    argus$control.compute$dic <- calc.DIC
  }
  if(is.null(argus$control.compute$waic)) {
    argus$control.compute$waic <- calc.WAIC
  }
  if(is.null(argus$control.compute$config)) {
    argus$control.compute$config <- TRUE
  }
  
  if(is.null(argus$control.predictor)) {
    argus$control.predictor = list(compute = TRUE, link = 1)
>>>>>>> 325e7803
  } else {
    if(is.null(argus$control.predictor$compute)) {
      argus$control.predictor$compute <- TRUE
    }
<<<<<<< HEAD
=======
    if(is.null(argus$control.predictor$link)) {
      argus$control.predictor$link <- 1
    }
>>>>>>> 325e7803
  }
  
  if(family == "gaussian") {

    if(is.null(argus$control.family)) {
      argus$control.family = list(hyper = list(prec = list(initial = resid.init)))
    } else {
      if(is.null(argus$control.family$hyper)) {
        argus$control.family$hyper <- list(prec = list(initial = resid.init))
      }
    }    
        
      # out <- INLA::inla(as.formula(inla_formula), data = data,
      #                   verbose = verbose,
      #                   control.family = list(hyper = list(prec = list(initial = resid.init))),
      #                   control.fixed = list(prec.intercept = 0.0001, correlation.matrix = TRUE),
      #                   control.compute = control.compute,
      #                   control.predictor = list(compute = TRUE))
   
  } else {
    argus$Ntrials <- Ntrials
  }

  out <- do.call(INLA::inla, argus)
    
  # out <- INLA::inla(as.formula(inla_formula), data = data,
  #                       verbose = verbose,
  #                       family = family,
  #                       control.fixed = list(prec.intercept = 0.0001, correlation.matrix = TRUE),
  #                       control.compute = control.compute,
  #                       control.predictor=list(compute = TRUE),
  #                       Ntrials = Ntrials)
  #summary(out)
  #print(out$summary.fitted.values)
  
  if(calc.DIC) {
    DIC <- out$dic$dic
  } else {
    DIC <- NULL
  }
  
  if(marginal.summ == "median") marginal.summ <- "0.5quant"
  
  nested <- sapply(random.effects, length) %in% c(1, 2, 4)
  
  variances <- 1/out$summary.hyperpar[ , marginal.summ]
  variances.ci <- 1/out$summary.hyperpar[ , c("0.975quant", "0.025quant")]
  
  if(family == "gaussian") {
    resid_var <- variances[1]
    variances <- variances[-1]
    resid_var.ci <- variances.ci[1, ]
    variances.ci <- variances.ci[-1, ]
  } else {
    resid_var <- NULL
    resid_var.ci <- NULL
  }
  
  if(grepl("zeroinflated", family)) {
    zeroinlated_param <- 1/variances[1]
    variances <- variances[-1]
    zeroinflated_param.ci <- rev(1/variances.ci[1, ])
    variances.ci <- variances.ci[-1, ]
  } else {
    zeroinlated_param <- NULL
    zeroinflated_param.ci <- NULL
  }
  
  ss <- c(variances[!nested]^0.5, variances[nested]^0.5, resid_var^0.5)
  
  if(marginal.summ == "median") marginal.summ <- "0.5quant"
  
  B <- out$summary.fixed[ , marginal.summ]
  H <- Y - out$summary.fitted.values[ , marginal.summ, drop = TRUE]
  mu <- out$summary.fitted.values[ , marginal.summ, drop = FALSE]
  #H <- NULL
  
  results <- list(formula = formula, data = data, family = family, random.effects = random.effects, 
                  B = B, B.se = NULL,
                  B.ci = out$summary.fixed[ , c("0.025quant", "0.975quant")],
                  B.cov = out$misc$lincomb.derived.correlation.matrix, B.zscore = NULL, 
                  B.pvalue = NULL, ss = ss, s2n = variances[nested], s2r = variances[!nested],
                  s2resid = resid_var, zi = zeroinlated_param, s2n.ci = variances.ci[nested, ], 
                  s2r.ci = variances.ci[!nested, ], s2resid.ci = resid_var.ci,
                  zi.ci = zeroinflated_param.ci,
                  logLik = out$mlik[1, 1], AIC = NULL, BIC = NULL, DIC = DIC, 
                  REML = NULL, bayes = TRUE, marginal.summ = marginal.summ, 
                  s2.init = s2.init, B.init = B.init, Y = Y, X = X, H = H, 
                  iV = NULL, mu = mu, nested = nested, Zt = NULL, St = NULL, 
                  convcode = NULL, niter = NULL, inla.model = out)
  class(results) <- c("communityPGLMM", "pglmm")
  results
}

#' @export
#' @rdname pglmm
communityPGLMM <- pglmm # to be compatible with old code<|MERGE_RESOLUTION|>--- conflicted
+++ resolved
@@ -936,11 +936,7 @@
                                  verbose = FALSE, 
                                  marginal.summ = "mean", calc.DIC = FALSE, calc.WAIC = FALSE, 
                                  prior = "inla.default",
-<<<<<<< HEAD
-                                 prior_alpha = 1, prior_mu = 0.1, bayes_options = NULL) {
-=======
                                  prior_alpha = 0.1, prior_mu = 1, bayes_options = NULL) {
->>>>>>> 325e7803
   mf <- model.frame(formula = formula, data = data, na.action = NULL)
   X <- model.matrix(attr(mf, "terms"), data = mf)
   Y <- model.response(mf)
@@ -953,7 +949,8 @@
     Y <- Y[, 1] # success
     # update formula
     left_side = all.vars(update(formula, .~0))[1]
-    formula_bayes = as.formula(gsub(pattern = "^(cbind[(].*[)])", replacement = left_side, x = deparse(formula)))
+    formula_bayes = as.formula(gsub(pattern = "^(cbind[(].*[)])",
+                                    replacement = left_side, x = deparse(formula)))
   } else {
     formula_bayes = formula
     Ntrials = NULL
@@ -1025,7 +1022,7 @@
       }
     }
   } 
-    
+  
   if(prior == "pc.prior") {
     pcprior <- list(prec = list(prior = "pc.prec", param = c(prior_mu, prior_alpha)))
   }
@@ -1121,44 +1118,22 @@
   }
   
   argus <- c(list(formula = as.formula(inla_formula),
-               data = data,
-               verbose = verbose,
-               family = family
-               ),
-            bayes_options)
+                  data = data,
+                  verbose = verbose,
+                  family = family
+  ),
+  bayes_options)
   if(is.null(argus$control.fixed)) {
-<<<<<<< HEAD
-    argus$control.fixed = list(prec.intercept = log(0.0001), correlation.matrix = TRUE)
-  } else {
-    if(is.null(argus$control.fixed$prec.intercept)) {
-      argus$control.fixed$prec.intercept <- log(0.0001)
-=======
     argus$control.fixed = list(prec.intercept = 0.0001, correlation.matrix = TRUE)
   } else {
     if(is.null(argus$control.fixed$prec.intercept)) {
       argus$control.fixed$prec.intercept <- 0.0001
->>>>>>> 325e7803
     }
     if(is.null(argus$control.fixed$correlation.matrix)) {
       argus$control.fixed$correlation.matrix <- TRUE
     }
   }
   
-<<<<<<< HEAD
-  if(is.null(argus$control.compute)) {
-    argus$control.compute = control.compute
-  } else {
-    if(is.null(argus$control.compute$dic)) {
-      argus$control.compute$dic <- calc.DIC
-    }
-    if(is.null(argus$control.compute$waic)) {
-      argus$control.compute$waic <- calc.WAIC
-    }
-  }
-  
-  if(is.null(argus$control.predictor)) {
-    argus$control.predictor = list(compute = TRUE)
-=======
   if(is.null(argus$control.compute$dic)) {
     argus$control.compute$dic <- calc.DIC
   }
@@ -1171,21 +1146,17 @@
   
   if(is.null(argus$control.predictor)) {
     argus$control.predictor = list(compute = TRUE, link = 1)
->>>>>>> 325e7803
   } else {
     if(is.null(argus$control.predictor$compute)) {
       argus$control.predictor$compute <- TRUE
     }
-<<<<<<< HEAD
-=======
     if(is.null(argus$control.predictor$link)) {
       argus$control.predictor$link <- 1
     }
->>>>>>> 325e7803
   }
   
   if(family == "gaussian") {
-
+    
     if(is.null(argus$control.family)) {
       argus$control.family = list(hyper = list(prec = list(initial = resid.init)))
     } else {
@@ -1193,20 +1164,20 @@
         argus$control.family$hyper <- list(prec = list(initial = resid.init))
       }
     }    
-        
-      # out <- INLA::inla(as.formula(inla_formula), data = data,
-      #                   verbose = verbose,
-      #                   control.family = list(hyper = list(prec = list(initial = resid.init))),
-      #                   control.fixed = list(prec.intercept = 0.0001, correlation.matrix = TRUE),
-      #                   control.compute = control.compute,
-      #                   control.predictor = list(compute = TRUE))
-   
+    
+    # out <- INLA::inla(as.formula(inla_formula), data = data,
+    #                   verbose = verbose,
+    #                   control.family = list(hyper = list(prec = list(initial = resid.init))),
+    #                   control.fixed = list(prec.intercept = 0.0001, correlation.matrix = TRUE),
+    #                   control.compute = control.compute,
+    #                   control.predictor = list(compute = TRUE))
+    
   } else {
     argus$Ntrials <- Ntrials
   }
-
+  
   out <- do.call(INLA::inla, argus)
-    
+  
   # out <- INLA::inla(as.formula(inla_formula), data = data,
   #                       verbose = verbose,
   #                       family = family,

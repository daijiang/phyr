--- conflicted
+++ resolved
@@ -9,13 +9,8 @@
 dat$pa = as.numeric(dat$freq > 0)
 
 
-<<<<<<< HEAD
+
 test1_gaussian_cpp = phyr::communityPGLMM(freq ~ 1 + shade + (1|sp__) + (1|site) + (1|sp__@site), 
-=======
-
-
-test1_gaussian_cpp = phyr::communityPGLMM(freq ~ 1 + shade + (1|sp__) + (1|site) + (1|sp@site), 
->>>>>>> 24387ddc
                              dat, tree = phylotree, REML = F, cpp = T, optimizer = "Nelder-Mead")
 test1_gaussian_r  = phyr::communityPGLMM(freq ~ 1 + shade + (1|sp__) + (1|site) + (1|sp__@site), 
                              dat, tree = phylotree, REML = F, cpp = F, optimizer = "Nelder-Mead")
